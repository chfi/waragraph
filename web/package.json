--- conflicted
+++ resolved
@@ -5,12 +5,9 @@
   "dependencies": {
     "@floating-ui/dom": "^1.5.3",
     "@gmod/bed": "^2.1.2",
-<<<<<<< HEAD
     "bootstrap": "^5.3.2",
-=======
     "apache-arrow": "^14.0.2",
     "chroma-js": "^2.4.2",
->>>>>>> 33a5932e
     "comlink": "^4.4.1",
     "gl-matrix": "^3.4.3",
     "rxjs": "^7.8.1",
