import init_module, * as wasm_bindgen from 'waragraph';

import { preparePathHighlightOverlay } from './graph_viewer';
<<<<<<< HEAD
import { AnnotationPainter } from './annotations';
import * as CanvasTracks from '../canvas_tracks';
=======
import { AnnotationGeometry, AnnotationPainter } from './annotations';
import * as CanvasTracks from './canvas_tracks';
>>>>>>> 33a5932e
import { wrapWasmPtr } from './wrap';

// import { type Waragraph } from './waragraph';
import { type Waragraph } from './waragraph_client';

import BED from '@gmod/bed';

import * as rxjs from 'rxjs';
import { computePosition } from '@floating-ui/dom';

import '../sidebar-bed.css';
import { PathInterval, PathNameInterval } from './types';
import { ArrowGFA } from './graph_api';

let pathNamesMap = new Map();

let _context_menu_entry = null;

function findPathName(cand: string): string {
  if (pathNamesMap.has(cand)) {
    return cand;
  }

  for (const path_name of pathNamesMap.keys()) {
    if (path_name.startsWith(cand)) {
      return path_name;
    }
  }
}


function bedToPathInterval(bed_entry, path_name: string): PathNameInterval {
  if (!path_name) {
    throw `Path ${path_name} not found`;
  }

  const regex = /.+:(\d+)-(\d+)$/;

  const found = path_name.match(regex);

  if (found === null) {
    return bed_entry;
  }

  const start = Number(found[1]);

  let chromStart = bed_entry.chromStart - start;
  let chromEnd = bed_entry.chromEnd - start;

  if (chromStart < 0) {
    chromStart = 0;
  }

  return { path_name, start: chromStart, end: chromEnd };
}

function transformBedRange(bed_entry) {
  let name = bed_entry.chrom;

  let path_name = findPathName(name);

  if (!path_name) {
    throw `Path ${path_name} not found`;
  }

  const regex = /.+:(\d+)-(\d+)$/;

  const found = path_name.match(regex);

  if (found === null) {
    return bed_entry;
  }

  const start = Number(found[1]);

  let chromStart = bed_entry.chromStart - start;
  let chromEnd = bed_entry.chromEnd - start;

  if (chromStart < 0) {
    chromStart = 0;
  }

  // TODO pass coordinate max in here, maybe;
  // if (chromEnd > max) {
  // }

  const new_entry = Object.assign({}, bed_entry, { chromStart, chromEnd });

  return new_entry;
}

export interface BEDRecord {
  record_index: number;
  bed_record: any;

  path_name: string;
  path_interval: PathInterval;
  // path_step_slice: Uint32Array;
}

class BEDFile {
  file_name: string;
  records: BEDRecord[];

  annotation_painter: AnnotationPainter | null;

  // constructor(file_name, record_lines) {
  constructor(file_name: string) {
    this.file_name = file_name;
    this.records = [];

    this.annotation_painter = null;

    // per record: 
    // { canvas_1d: Map<Path, bool>,
    //   canvas_2d: bool,
    //   svg_shared: svg element
  }

  async appendRecords(
    graph: ArrowGFA,
    prepareAnnotationRecords: (intervals: PathInterval[]) => Promise<AnnotationGeometry[] | undefined>,
    record_lines
  ) {

    for (const bed_record of record_lines) {
      if (Number.isNaN(bed_record.chromStart)
        || Number.isNaN(bed_record.chromEnd)) {
        continue;
      }

      const record_i = this.records.length;

      const path_name = findPathName(bed_record.chrom);
      const path_name_interval = bedToPathInterval(bed_record, path_name);

      // const path_cs = await waragraph.getCoordinateSystem("path:" + path_name);

      // if (path_cs === undefined) {
      //   throw new Error(`Could not find coordinate system for path ${path_name}`);
      // }
      // const path_cs_raw = await waragraph_viz.worker_obj.pathCoordSys(path_name);
      // const path_cs = wrapWasmPtr(wasm_bindgen.CoordSys, path_cs_raw.__wbg_ptr);

      // const path_steps = graph.path_steps(path_name);

      // const step_range = path_cs.bp_to_step_range(BigInt(path_interval.start), BigInt(path_interval.end)) as { start: number, end: number };
      // const step_range = path_cs.bp_to_step_range(path_range.start, path_range.end);
      // const path_step_slice = path_steps.slice(step_range.start, step_range.end);

      const path_id = await graph.pathIdFromName(path_name);
      const path_interval = { path_id, start: path_name_interval.start, end: path_name_interval.end };

      const record = {
        record_index: record_i,
        bed_record,
        path_name,
        path_interval,
        // path_step_slice,
      };

      this.records.push(record);

    }
  }

  async initializeAnnotationPainter(
    waragraph: Waragraph,
    prepareAnnotationRecords: (intervals: PathInterval[]) => Promise<AnnotationGeometry[] | undefined>,
  ) {
    this.annotation_painter =
      new AnnotationPainter(waragraph, prepareAnnotationRecords, this.file_name, this.records);

    await this.annotation_painter.prepareRecords();

    let prev_view = waragraph.graph_viewer?.getView();

    document.getElementById('viz-svg-overlay')!
      .append(this.annotation_painter.svg_root);

    // TODO: there are other cases when this should run, especially once
    // there's more than just 2D-focused SVG
    waragraph
      .graph_viewer?.view_subject
      .subscribe(async (view_2d) => {
        const { x, y, width, height } = view_2d;

        let update_pos = false;

        // add this back when paths' transforms are just updated on pan
        // if (prev_view.width !== width
        //     || prev_view.height !== height) {
        //     update_pos = true;

        //     this.annotation_painter.resample2DPaths(view_2d);
        // }

        if (prev_view?.x != x || prev_view?.y !== y || update_pos) {
          // update SVG path offsets;
          // should also happen on resample

          await this.annotation_painter!.resample2DPaths();
          await this.annotation_painter!.updateSVGPaths();
          prev_view = view_2d;
        }

      });

    const viewport = waragraph.global_viewport;

    viewport?.subject
      .pipe(rxjs.distinct(),
        rxjs.throttleTime(50),
      )
      .subscribe((view_1d) => {
        this.annotation_painter!.updateSVG1D(view_1d);
      });


  }

  recordAnnotationVizState(record_index: number) {
    return this.annotation_painter!.record_states[record_index];
  }

  createListElement(): HTMLDivElement {
    const entries_list = document.createElement('div');
    entries_list.classList.add('bed-file-entry');

    const name_el = document.createElement('div');
    name_el.innerHTML = this.file_name;
    name_el.classList.add('bed-file-name');
    name_el.style.setProperty('flex-basis', '30px');
    entries_list.append(name_el);

    for (const record of this.records) {

      const entry_div = document.createElement('div');
      entry_div.classList.add('bed-file-row');
      // entry_div.style.setProperty('flex-basis', '20px');

      const label_div = document.createElement('div');
      label_div.innerHTML = record.bed_record.name;
      label_div.classList.add('bed-row-label');
      // label_div.classList.add('highlight-enabled');


      // add checkboxes/buttons for toggling... or just selection?
      // still want something to signal visibility in 1d & 2d, e.g. "eye icons"

      const viz_states = this.annotation_painter!.record_states;

      label_div.addEventListener('click', async (ev) => {
        let state = viz_states[record.record_index];

        let svg_g_1d = state.svg_g.querySelector('.svg-overlay-1d') as SVGGElement;
        let svg_g_2d = state.svg_g.querySelector('.svg-overlay-2d') as SVGGElement;

        let ev_tgt = ev.target as HTMLElement;

        if (state.enabled) {
          ev_tgt.classList.remove('highlight-enabled');
          // svg_g_1d.setAttribute('display', 'none');
          // svg_g_2d.setAttribute('display', 'none');

          for (const child of state.svg_g.children) {
            child.setAttribute('display', 'none');
          }

          state.enabled = false;
        } else {
          ev_tgt.classList.add('highlight-enabled');
          // svg_g_1d.setAttribute('display', 'inline');
          // svg_g_2d.setAttribute('display', 'inline');

          for (const child of state.svg_g.children) {
            child.setAttribute('display', 'inline');
          }

          await this.annotation_painter!.resample2DPaths();
          await this.annotation_painter!.updateSVGPaths();

          state.enabled = true;
        }
      });

      // disabling context menu for now
      /*
      label_div.addEventListener('click', (ev) => {
          ev.stopPropagation();
          let ctx_menu_el = document.getElementById('sidebar-bed-context-menu');
          _context_menu_entry = { record };
          // _context_menu_entry = { bed_entry,
          //                         processed: entry,
          //                         path_name, 
          //                         path_range,
          //                       };

          computePosition(label_div, ctx_menu_el).then(({x, y}) => {
              ctx_menu_el.style.setProperty('display', 'flex');
              ctx_menu_el.focus();
              Object.assign(ctx_menu_el.style, {
                  left: `${x}px`,
                  top: `${y}px`,
              });
          });
      });
      */

      entry_div.append(label_div);

      entries_list.append(entry_div);
    }

    return entries_list;
  }


}

async function loadBedFile(
  waragraph: Waragraph,
  prepareAnnotationRecords: (intervals: PathInterval[]) => Promise<AnnotationGeometry[] | undefined>,
  file: File
) {
  const bed_file = new BEDFile(file.name);
  const bed_text = await file.text();

  const parser = new BED();
  const bed_lines = bed_text.split('\n').map(line => parser.parseLine(line));

  await bed_file.appendRecords(waragraph.graph, prepareAnnotationRecords, bed_lines);

  bed_file.initializeAnnotationPainter(waragraph, prepareAnnotationRecords);

  const bed_list = document.getElementById('bed-file-list');

  const bed_list_el = bed_file.createListElement();
  bed_list.append(bed_list_el);

}

// Build controls panel
// TODO: extract to method reusable statements
async function controlSidebarPanel(waragraph) {

  // Method to create a label
  function createLabel(text, htmlFor, height = '50%') {
    const label = document.createElement('label');
    label.textContent = text;
    label.htmlFor = htmlFor;
    label.classList.add('full-width');
    label.style.height = height;
    return label;
  }

  // Method to create an input
  function createInput(id, placeholder) {
    const input = document.createElement('input');
    input.type = 'text';
    input.id = id;
    input.placeholder = placeholder;
    input.setAttribute('inputmode', 'numeric');
    input.setAttribute('pattern', '\\d*');
    input.setAttribute('min', '0');
    input.setAttribute('step', '1');
    input.classList.add('full-width');
    return input;
  }

  // Method to create a button
  function createButton(id, text) {
    const button = document.createElement('button');
    button.type = 'button';
    button.id = id;
    button.classList.add('full-width');
    button.textContent = text;
    return button;
  }

  function createSpacer() {
    const spacer = document.createElement('div');
    spacer.classList.add('col-1');
    return spacer;
  }

  const controls_div = document.createElement('div');

  // 1D control creation

  controls_div.classList.add('bed-panel');

  const pane_title = document.createElement('h5');
  pane_title.innerHTML = 'Graph Controls';
  pane_title.classList.add('mt-2');

  const break_el = document.createElement('hr');
  break_el.classList.add('my-1');

  // label for hiding/showing 1d controls
  const i_label = document.createElement('label');
  i_label.innerHTML = '►  1D graph controls';
  i_label.classList.add('strong');
  i_label.classList.add('pointer');
  i_label.classList.add('control-row-label');


  // label for hiding/showing 2d controls
  const ii_label = document.createElement('label');
  ii_label.innerHTML = '►  2D graph controls';
  ii_label.classList.add('strong');
  ii_label.classList.add('pointer');
  ii_label.classList.add('control-row-label');

  // container for 1d controls
  const i_controls = document.createElement('div');
  i_controls.style.display = 'none';
  i_controls.classList.add('control-dropdown');

  // container for 2d controls
  const ii_controls = document.createElement('div');
  ii_controls.style.display = 'none';
  
  const control_range_label = document.createElement('label');
  control_range_label.innerHTML = 'Jump to 1D range:';
  control_range_label.classList.add('mb-1')

  const range_input_row = document.createElement('div');
  range_input_row.classList.add('row');

  const label_div = document.createElement('div');
  label_div.title = 'label-group';
  label_div.classList.add('col-2');

  const input_div = document.createElement('div');
  input_div.title = 'input-group';
  input_div.classList.add('col-8');

  const input_group = document.createElement('div');
  input_group.title = 'input-group';
  input_group.classList.add('col-12');

  const label_start = createLabel('Start:', 'control-input-range-start');
  const input_start = createInput('control-input-range-start', 'Start');
  const label_end = createLabel('End:', 'control-input-range-end');
  const input_end = createInput('control-input-range-end', 'End');
  const input_button = createButton('control-input-range-button', 'Go');

  // Segment control creation

  const control_segment_label = document.createElement('label');
  control_segment_label.innerHTML = 'Jump to 2D segment:';

  const segment_input_row = document.createElement('div');
  segment_input_row.classList.add('row');

  const label_div_segment_start = document.createElement('div');
  label_div_segment_start.title = 'label-group-segment';
  label_div_segment_start.classList.add('col-4');

  const input_div_segment = document.createElement('div');
  input_div_segment.title = 'input-group-segment';
  input_div_segment.classList.add('col-6');

  const input_group_segment = document.createElement('div');
  input_group_segment.classList.add('col-12');

  const label_segment = createLabel('Segment:', 'control-input-segment-start');
  const input_start_segment = createInput('control-input-segment-start', '0');
  const input_button_segment = createButton('control-input-segment-button', 'Go');



  // Populate child divs

  label_div.appendChild(label_start);
  label_div.appendChild(label_end);

  input_div.appendChild(input_start);
  input_div.appendChild(input_end);

  var spacer = createSpacer();
  range_input_row.appendChild(spacer);
  range_input_row.appendChild(label_div);
  range_input_row.appendChild(input_div);
  input_group.appendChild(input_button);
  input_group.classList.add('m-1');


  spacer = createSpacer();
  segment_input_row.appendChild(spacer);
  segment_input_row.appendChild(label_div_segment_start);
  segment_input_row.appendChild(input_div_segment);

  i_controls.appendChild(control_range_label);
  i_controls.appendChild(range_input_row);
  i_controls.appendChild(input_group);

  label_div_segment_start.appendChild(label_segment);
  input_div_segment.appendChild(input_start_segment);

 

  input_group_segment.appendChild(input_button_segment);
  input_group_segment.classList.add('m-1');

  ii_controls.appendChild(control_segment_label);
  ii_controls.appendChild(segment_input_row);
  ii_controls.appendChild(input_group_segment);


  // Populate parent div

  controls_div.appendChild(pane_title);
  controls_div.appendChild(break_el);
  controls_div.appendChild(i_label);
  controls_div.appendChild(i_controls);
  controls_div.appendChild(ii_label);
  controls_div.appendChild(ii_controls);

  
  i_label.addEventListener('click', (ev) => {
    if (i_controls.style.display === 'block'){
      i_controls.style.display = 'none';
      i_label.innerHTML = '►  1D graph controls';
    }
    else {
      i_controls.style.display = 'block';
      i_label.innerHTML = '▼  1D graph controls';
      i_controls.style.marginLeft = '20px';
    }
  });

  ii_label.addEventListener('click', (ev) => {
    if (ii_controls.style.display === 'block'){
      ii_controls.style.display = 'none';
      ii_label.innerHTML = '►  2D graph controls';
    }
    else {
      ii_controls.style.display = 'block';
      ii_label.innerHTML = '▼  2D graph controls';
      ii_controls.style.marginLeft = '20px';
    }
  });

  return controls_div;
}


async function bedSidebarPanel(
  waragraph: Waragraph,
  prepareAnnotationRecords: (intervals: PathInterval[]) => Promise<AnnotationGeometry[] | undefined>,
) {
  const bed_pane = document.createElement('div');
  bed_pane.classList.add('bed-panel');

  const pane_title = document.createElement('h5');
  pane_title.innerHTML = 'BED Controls';
  pane_title.classList.add('mt-2');

  const break_el = document.createElement('hr');
  break_el.classList.add('my-1')

  const bed_list = document.createElement('div');
  bed_list.id = 'bed-file-list';


  const file_label = document.createElement('label');
  file_label.setAttribute('for', 'bed-file-input');
  file_label.innerHTML = 'Load BED file:';
  file_label.classList.add('strong');

  const file_entry = document.createElement('input');
  file_entry.id = 'bed-file-input';
  file_entry.setAttribute('type', 'file');
  file_entry.setAttribute('name', 'bed-file-input');
  file_entry.setAttribute('accept', '.bed');

  const file_button = document.createElement('button');
  file_button.innerHTML = 'Load';
  file_button.classList.add('m-1');

  file_button.addEventListener('click', (ev) => {
    for (const file of file_entry.files) {
      loadBedFile(waragraph, prepareAnnotationRecords, file);
    }
  });

  // added sidebar panel css styles
  bed_pane.append(pane_title);
  bed_pane.append(break_el)
  bed_pane.append(file_label);
  bed_pane.append(file_entry);
  bed_pane.append(file_button);
  bed_pane.append(bed_list);

  {

    let graph = waragraph.graph;

    const context_menu_el = document.createElement('div');
    context_menu_el.id = 'sidebar-bed-context-menu';

    const copy_name_btn = document.createElement('button');

    copy_name_btn.innerHTML = 'Copy name';
    copy_name_btn.addEventListener('click', (ev) => {
      if (_context_menu_entry !== null) {
        let name = _context_menu_entry.record.name;
        if (typeof name === "string") {
          navigator.clipboard.writeText(name);
          // context_menu_el.style.setProperty('display', 'none');
          // _context_menu_entry = null;
        }
      }
    })

    // TODO context menu needs access to the viz. state
    /*
    const focus_2d_btn = document.createElement('button');
    focus_2d_btn.innerHTML = 'Focus 2D view';
    focus_2d_btn.addEventListener('click', async (ev) => {
        if (_context_menu_entry === null) {
            return;
        }

        // TODO use something sensible; not just the first step

        let path_name = _context_menu_entry.path_name;
        let path_slice = _context_menu_entry.path_step_slice;

        let first_node = path_slice[0] / 2;

        // let { start, end } = path_range;

        let path_steps = graph.path_steps(path_name);
        let seg = path_steps[first_node];

        waragraph_viz.centerViewOnSegment2d(seg);
    });
    */

    context_menu_el.append(copy_name_btn);
    // context_menu_el.append(focus_2d_btn);

    document.body.append(context_menu_el);
  }

  document.addEventListener('click', (ev) => {
    let tgt = ev.target as HTMLElement;
    let id = "sidebar-bed-context-menu";
    let ctx_menu_el = document.getElementById(id)!;
    let ctx_open = ctx_menu_el.style.display === 'flex';
    if (!tgt.closest('#' + id) && ctx_open) {
      ctx_menu_el.style.setProperty('display', 'none');
      _context_menu_entry = null;
    }
  });

  return bed_pane;
}

// export async function initializeBedSidebarPanel(waragraph: Waragraph) {
export async function initializeBedSidebarPanel(
  waragraph: Waragraph,
  // prepareAnnotationRecords: (ranges: {path_id: number, start_bp: number, end_bp: number}) =>
  prepareAnnotationRecords: (intervals: PathInterval[]) => Promise<AnnotationGeometry[] | undefined>,
) {
  // waragraph_viz = warapi;

  // if (!wasm) {
  //   wasm = await init_module(undefined, waragraph.wasm.memory);
  //   wasm_bindgen.set_panic_hook();
  // }

  const pathMetadata = await waragraph.graph.pathMetadata();
  pathMetadata.forEach(path => {
    pathNamesMap.set(path.name, path.id);
  });

  document
<<<<<<< HEAD
    .getElementById('sidebar-bed')!
    .append(await bedSidebarPanel(waragraph));

  document
    .getElementById('sidebar-controls')!
    .append(await controlSidebarPanel(waragraph));
=======
    .getElementById('sidebar')!
    .append(await bedSidebarPanel(waragraph, prepareAnnotationRecords));
>>>>>>> 33a5932e
}<|MERGE_RESOLUTION|>--- conflicted
+++ resolved
@@ -1,13 +1,8 @@
 import init_module, * as wasm_bindgen from 'waragraph';
 
 import { preparePathHighlightOverlay } from './graph_viewer';
-<<<<<<< HEAD
-import { AnnotationPainter } from './annotations';
-import * as CanvasTracks from '../canvas_tracks';
-=======
 import { AnnotationGeometry, AnnotationPainter } from './annotations';
 import * as CanvasTracks from './canvas_tracks';
->>>>>>> 33a5932e
 import { wrapWasmPtr } from './wrap';
 
 // import { type Waragraph } from './waragraph';
@@ -689,15 +684,10 @@
   });
 
   document
-<<<<<<< HEAD
     .getElementById('sidebar-bed')!
-    .append(await bedSidebarPanel(waragraph));
+    .append(await bedSidebarPanel(waragraph, prepareAnnotationRecords));
 
   document
     .getElementById('sidebar-controls')!
     .append(await controlSidebarPanel(waragraph));
-=======
-    .getElementById('sidebar')!
-    .append(await bedSidebarPanel(waragraph, prepareAnnotationRecords));
->>>>>>> 33a5932e
 }