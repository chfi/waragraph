import init_wasm, * as wasm_bindgen from 'waragraph';

import { wrapWasmPtr, type WithPtr } from './wrap';
import type { Bp, Segment, Handle, PathId, RGBObj, PathInterval } from './types';

import * as Comlink from 'comlink';
import * as rxjs from 'rxjs';
import * as handler from './transfer_handlers';
import { PathMetadata } from './graph_api';
import { CoordSysArrow, coordSysFromBuffers } from './coordinate_system';
import { AnnotationGeometry } from './annotations';
import { Table, makeTable } from 'apache-arrow';
import { GraphLayoutTable } from './graph_layout';
handler.setTransferHandlers(rxjs, Comlink);

let wasm;


export class WaragraphWorkerCtx {
  graph: wasm_bindgen.ArrowGFAWrapped | undefined;
  path_index: wasm_bindgen.PathIndexWrapped | undefined;

  graph_layout_table: GraphLayoutTable;

  global_coord_sys_wasm: wasm_bindgen.CoordSys;
  global_coord_sys: CoordSysArrow;

  path_coord_sys_wasm: Map<string, wasm_bindgen.CoordSys>;
  path_coord_sys_cache: Map<string, CoordSysArrow>;

  constructor(wasm_module, wasm_memory) {
    if (wasm === undefined) {
      // wasm = await init_wasm(undefined, wasm_memory);
      wasm = wasm_bindgen.initSync(wasm_module, wasm_memory);
      wasm_bindgen.set_panic_hook();
      console.warn("initialized wasm on worker");
    }

    this.path_coord_sys_wasm = new Map();
    this.path_coord_sys_cache = new Map();

  }

  async loadGraph(gfa: URL | string | Blob) {
    let graph: wasm_bindgen.ArrowGFAWrapped | undefined;

    if (gfa instanceof Blob) {
      graph = await wasm_bindgen.load_gfa_arrow_blob(gfa);
    } else {
      let gfa_data = fetch(gfa);
      graph = await wasm_bindgen.load_gfa_arrow_response(gfa_data);
    }

    let path_index = graph.generate_path_index();

    this.graph = graph;
    this.path_index = path_index;

  }

  getGraphPtr(): number {
    return (this.graph as wasm_bindgen.ArrowGFAWrapped & WithPtr).__wbg_ptr;
  }

  // graphProxy(): Comlink.Remote<wasm_bindgen.ArrowGFAWrapped> {
  graphProxy() {
    return Comlink.proxy(this.graph);
  }

  getPathIndexPtr(): number {
    return (this.path_index as wasm_bindgen.PathIndexWrapped & WithPtr).__wbg_ptr;
  }

  getGlobalCoordinateSystemPtr(): wasm_bindgen.CoordSys | undefined {
    if (this.global_coord_sys_wasm !== undefined) {
      return this.global_coord_sys_wasm;
    }

    if (this.graph) {
      const csys =
        wasm_bindgen.CoordSys.global_from_arrow_gfa(this.graph)
      this.global_coord_sys_wasm = csys;
      return csys;
    }
  }

<<<<<<< HEAD
  buildPathCoordinateSystem(path_name: string): wasm_bindgen.CoordSys & WithPtr | undefined {
    try {
      const path_id = this.graph?.path_id(path_name);

      if (this.graph && path_id !== undefined) {
        const path_cs = wasm_bindgen.CoordSys.path_from_arrow_gfa(this.graph, path_id);
        return path_cs as wasm_bindgen.CoordSys & WithPtr;
      }
    } catch (e) {
      console.error(`path not found: ${path_name}`);
      return;
=======
  // buildGlobalCoordinateSystem(): wasm_bindgen.CoordSys & WithPtr | undefined {
  getGlobalCoordinateSystem(): CoordSysArrow | undefined {
    if (this.global_coord_sys !== undefined) {
      return this.global_coord_sys;
    }

    if (this.graph) {
      // const [node_order, step_offsets] =
      //   wasm_bindgen.CoordSys.global_from_arrow_gfa(this.graph).as_shared_arrays();
      const [node_order, step_offsets] = this.getGlobalCoordinateSystemPtr().as_shared_arrays();
      const csys = coordSysFromBuffers(node_order, step_offsets);

      this.global_coord_sys = csys;
      return csys;
>>>>>>> 33a5932e
    }
  }

  getPathCoordinateSystemPtr(path: string | number): wasm_bindgen.CoordSys | undefined {
    let path_name: string;

    if (typeof path === "number") {
      path_name = this.graph!.path_name(path);
    } else {
      path_name = path;
    }

    let csys = this.path_coord_sys_wasm.get(path_name);

    if (csys === undefined) {
      const path_id = this.graph?.path_id(path_name);
      csys = 
        wasm_bindgen.CoordSys.path_from_arrow_gfa(this.graph, path_id);
      this.path_coord_sys_wasm.set(path_name, csys);
    };

    return csys;
  }

  getPathCoordinateSystem(path: string | number): CoordSysArrow | undefined {
    let path_name: string;

    if (typeof path === "number") {
      path_name = this.graph!.path_name(path);
    } else {
      path_name = path;
    }

    let path_cs = this.path_coord_sys_cache.get(path_name);

    if (path_cs === undefined) {
      const cs_wasm = this.getPathCoordinateSystemPtr(path)

      if (cs_wasm === undefined) {
        console.error(`Could not create coordinate system for path ${path_name}`);
        return;
      }

      const [node_order, step_offsets] =
        cs_wasm.as_shared_arrays();
      const path_cs = coordSysFromBuffers(node_order, step_offsets);
      this.path_coord_sys_cache.set(path_name, path_cs);
    }

    return path_cs;
  }

  createPathViewer(
    offscreen_canvas: OffscreenCanvas,
    // coord_sys_: WithPtr,
    path_name: string,
    data: wasm_bindgen.SparseData,
    threshold: number,
    color_below: RGBObj,
    color_above: RGBObj,
  ) {
    // const coord_sys = wrapWasmPtr(wasm_bindgen.CoordSys, coord_sys_.__wbg_ptr) as wasm_bindgen.CoordSys;
    const coord_sys = this.getGlobalCoordinateSystemPtr();

    const data_wrapped = wrapWasmPtr(wasm_bindgen.SparseData, data.__wbg_ptr);

    // TODO configurable bins
    const viewer_ctx = new PathViewerCtx(coord_sys, data_wrapped, { bins: 1024, color_0: color_below, color_1: color_above });

    viewer_ctx.connectCanvas(offscreen_canvas);

    return Comlink.proxy(viewer_ctx);
  }

  getComputedGraphDataset(
    dataset: "depth" | "test", // TODO expand/move to type; later use registered callbacks
  ): Uint32Array {
  // ): ArrayBufferView {
    // TODO compute depth
    // path index matrix probably

    // still need to map this to colors!

    let colors;

    if (dataset === "depth") {
      // TODO apply color map -- this is a vector of 32 bit integers,
      // but the colors are a vector of 4 8-bit color channels
      colors = this.graph.graph_depth_vector();
    } else if (dataset === "test") {
      colors = new Uint32Array(this.graph?.segment_count());
      colors.fill(0xAAAAAAFF);
    }

    return Comlink.transfer(colors, [colors.buffer]);
  }

  getComputedPathDataset(
    dataset: "depth",
    path_name: string,
  ): wasm_bindgen.SparseData & WithPtr | undefined {

    if (this.graph) {
      return wasm_bindgen.arrow_gfa_depth_data(this.graph, path_name);
    }
  }

  segmentSequencesArray(): Uint8Array {
    return this.graph!.segment_sequences_array();
  }

  pathIdFromName(name: string): number | undefined {
    try {
      return this.graph?.path_id(name);
    } catch (e) {
      return undefined;
    }
  }
  
  pathNameFromId(id: number): string | undefined {
    try {
      return this.graph?.path_name(id);
    } catch (e) {
      return undefined;
    }
  }
  
  pathMetadata(): [PathMetadata] {
    return this.graph.path_metadata();
  }
  
  pathSteps(id: number): Uint32Array | undefined {
    let name = this.pathNameFromId(id);
    return this.graph?.path_steps(name);
  }
  
  segmentAtPathPosition(path: PathId, pos: Bp): number | undefined {
    const csys = this.getPathCoordinateSystem(path)
    return csys?.segmentAtPosition(BigInt(pos))
  }
  
  segmentAtGlobalPosition(pos: Bp): number | undefined {
    const csys = this.getGlobalCoordinateSystem();
    return csys?.segmentAtPosition(BigInt(pos));
  }
  
  segmentGlobalRange(segment: number): { start: bigint, end: bigint } | undefined {
    // really needs just the sequences array
    const csys = this.getGlobalCoordinateSystem();
    return csys?.segmentRange(segment);
  }

  pathsOnSegment(segment: number): Uint32Array | undefined {
    return this.path_index?.paths_on_segment(segment);
  }



  ////

  setGraphLayoutTable(layout: GraphLayoutTable) {
    this.graph_layout_table = layout;
  }

  prepareAnnotationRecords(intervals: Iterable<PathInterval>): Array<AnnotationGeometry> {
    if (this.graph_layout_table === undefined) {
      throw new Error("GraphLayout not set on worker");
    }

    // get global coordinate system
    const global_cs = this.getGlobalCoordinateSystemPtr();

    const out: AnnotationGeometry[] = [];

    for (const annot of intervals) {
      // get path coordinate system
      const path_cs = this.getPathCoordinateSystemPtr(annot.path_id);

      // get subpath range
      const step_range = path_cs.bp_to_step_range(BigInt(annot.start), BigInt(annot.end));

      // get subpath steps
      const path_steps = this.graph!.path_steps_id(annot.path_id);
      const subpath = path_steps.subarray(step_range.start, step_range.end);

      const first_step = subpath[0];
      const last_step = subpath[subpath.length - 1];

      // get world position (!) for 2D
      const pos0 = this.graph_layout_table.endpointPosition(first_step);
      const pos1 = this.graph_layout_table.endpointPosition(last_step);

      const first_range = global_cs!.segment_range(first_step >> 1);
      const last_range = global_cs!.segment_range(last_step >> 1);

      const blocks_1d_bp_arr = wasm_bindgen.path_slice_to_global_adj_partitions(subpath).ranges_as_u32_array();

      const blocks_1d_bp: Array<number[]> = [];

      blocks_1d_bp_arr.reduce<number[]>((acc, val) => {
        if (acc.length === 0) {
          return [val];
        } else {
          blocks_1d_bp.push([acc[0], val]);
          return [];
        }
      }, []);

      // map to global blocks for 1D
      const geom = {
        start_world_p: pos0,
        end_world_p: pos1,

        path_steps: subpath,

        start_bp_1d: Number(first_range.start),
        end_bp_1d: Number(last_range.end),
        blocks_1d_bp,
      } as AnnotationGeometry;

      out.push(geom);
    }

    return out;
  }

}



export class PathViewerCtx {
  path_viewer: wasm_bindgen.PathViewer;
  coord_sys: wasm_bindgen.CoordSys;

  view: { start: number, end: number } | null;

  constructor(coord_sys, data, { bins, color_0, color_1 }) {
    this.path_viewer = wasm_bindgen.PathViewer.new(coord_sys, data, bins, color_0, color_1);
    this.coord_sys = coord_sys;
    this.view = null;
  }

  connectCanvas(offscreen_canvas) {
    console.log(offscreen_canvas);
    this.path_viewer.set_target_canvas(offscreen_canvas);
  }

  setCanvasWidth(width) {
    this.path_viewer.set_offscreen_canvas_width(width);
  }

  forceRedraw(resample?: boolean) {
    if (resample && this.view !== null) {
      this.path_viewer.sample_range(this.view.start, this.view.end);
    }
    this.path_viewer.draw_to_canvas();
  }

  resizeTargetCanvas(width: number, height: number) {
    const valid = (v) => Number.isInteger(v) && v > 0;
    if (valid(width) && valid(height)) {
      this.path_viewer.resize_target_canvas(width, height);
    }
  }

  coordSys() {
    return this.path_viewer.coord_sys;
  }

  setView(start: number, end: number) {
    this.view = { start, end };
  }

  sample() {
    if (this.view !== null) {
      this.path_viewer.sample_range(this.view.start, this.view.end);
    }
  }

}


// first thing is to wait for the wasm memory (and compiled module)
// & initialize wasm_bindgen

declare var DedicatedWorkerGlobalScope: any;

// TODO this (and other) worker files need to be in a separate folder
// with its own tsconfig.json, with `lib` including `webworker` but not `dom`
if (DedicatedWorkerGlobalScope) {
  Comlink.expose(WaragraphWorkerCtx);
}
<|MERGE_RESOLUTION|>--- conflicted
+++ resolved
@@ -84,20 +84,6 @@
     }
   }
 
-<<<<<<< HEAD
-  buildPathCoordinateSystem(path_name: string): wasm_bindgen.CoordSys & WithPtr | undefined {
-    try {
-      const path_id = this.graph?.path_id(path_name);
-
-      if (this.graph && path_id !== undefined) {
-        const path_cs = wasm_bindgen.CoordSys.path_from_arrow_gfa(this.graph, path_id);
-        return path_cs as wasm_bindgen.CoordSys & WithPtr;
-      }
-    } catch (e) {
-      console.error(`path not found: ${path_name}`);
-      return;
-=======
-  // buildGlobalCoordinateSystem(): wasm_bindgen.CoordSys & WithPtr | undefined {
   getGlobalCoordinateSystem(): CoordSysArrow | undefined {
     if (this.global_coord_sys !== undefined) {
       return this.global_coord_sys;
@@ -111,7 +97,6 @@
 
       this.global_coord_sys = csys;
       return csys;
->>>>>>> 33a5932e
     }
   }
 
@@ -403,4 +388,4 @@
 // with its own tsconfig.json, with `lib` including `webworker` but not `dom`
 if (DedicatedWorkerGlobalScope) {
   Comlink.expose(WaragraphWorkerCtx);
-}
+}