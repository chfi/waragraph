<!DOCTYPE html>

<<<<<<< HEAD
<head>
  <meta content="text/html;charset=utf-8" http-equiv="Content-Type" />
  <title>Waragraph Web</title>
  <link rel="stylesheet" href="waragraph.css" />
  <link rel="stylesheet" href="web.css" />
</head>

<body>


  <div style="display: none" class="root-grid root-sidebar-open" id="root-container">

    <div class="sidebar row justify-content-center" id="sidebar-container">
      <div class="sidebar-panel row" id="sidebar-bed"></div>
      <div class="sidebar-panel row" id="sidebar-controls"></div>
    </div>

    <div class="gutter-column gutter-column-sidebar"></div>

    <div class="viz-grid" id="viz-container">
      <div id="graph-viewer-container">
      </div>

      <div class="gutter-row gutter-row-1"></div>

      <div id="path-viewer-container" style="overscroll-behavior: none;">
        <div class="path-viewer-column" id="path-viewer-left-column">
        </div>

        <div class="gutter-column gutter-column-1"></div>

        <div class="path-viewer-column" id="path-viewer-right-column">
        </div>
        <div id="1d-border"></div>
      </div>
    </div>
  </div>

  <div id="web-canvas">
    <div class="d-flex" id="home-canvas">
      <div class="d-flex flex-column flex-shrink-0 p-2 text-white"
        style="width: 260px; height: 100vh; background-color: #115740; box-shadow: 10px 4px 4px #222;">
        <hr class="mb-0">
        <img class="d-flex align-items-center mb-3 mb-md-0 me-md-auto" width="100%"
          src="images/UTHSC-primary-stacked.png" alt="UTHSC logo">
        <span
          class="d-flex align-items-center mb-3 mb-md-0 me-md-auto text-white text-center text-decoration-none">Department
          of Genetics, Genomics & Informatics</span>
        <hr>
        <ul class="nav nav-pills flex-column mb-auto">
          <li class="nav-item pill">
            <a class="nav-link active" href="#">Home</a>
          </li>
          <li class="nav-item pill">
            <a class="nav-link text-white" href="https://github.com/chfi/waragraph/tree/web" target="_blank">GitHub</a>
          </li>
        </ul>

        <hr class="mb-0">
        <div>
          <span>waragraph web beta</span>
        </div>
      </div>
      <div class="d-flex flex-column" style="flex-grow: 1; height: 100vh;">
        <div id="home-content-top" class="flex-column" style="flex-grow: 1; overflow-y: auto;">
          <div class="h2 mt-5 mb-1 home-content-top-item">
            <img src="icons/logo-2.png" style="margin: 2px;" alt="icon" height="60" width="60">
            <span class="h1 mb-0" style="color: black; font-size: 60px;">Waragraph</span>
          </div>
          <div class="h6 text-center mb-4">
            <span>- A sequence alignment visualization tool -</span>
          </div>

          <div class="container">
            <div class="row justify-content-center">
              <div class="row text-center">
                <span class="my-2">Graph Creation Menu</span>
              </div>
              <hr>
              <div class="row px-4">
                <!-- <div class="col-md-6">
                  <div class="row text-center mb-2">
                    <span>Try some sample data:</span>
                  </div>
                  <div class="container justify-content-center data-container sample-data-container">
                    <div class="row justify-content-center">
                      <span>Data from experiment 1</span>
                      <button id="sample-data-1" class="btn btn-dark load-button">Load data</button>
                    </div>
                    <div class="row justify-content-center">
                      <span>Data from experiment 2</span>
                      <button id="sample-data-2" class="btn btn-dark load-button">Load data</button>
                    </div>
                    <div class="row justify-content-center">
                      <span>Data from experiment 3</span>
                      <button id="sample-data-3" class="btn btn-dark load-button justify-content-center">Load
                        data</button>
                    </div>
                  </div>
                </div> -->
                <div class="col-md-12">
                  <div class="row text-center mb-2">
                    <span>Load your data:</span>
                  </div>
                  <div class="container justify-content-center data-container custom-data-container">
                    <div class="file-input flex-column">
                      <span>Upload a custom GFA file</span>
                      <input type="file" id="gfa-file" name="gfa" accept=".gfa">

                    </div>
                    <div class="file-input">
                      <span>Upload a custom TSV file</span>
                      <input type="file" id="layout-file" name="layout" accept=".tsv">
                    </div>
                    <div class="row justify-content-center">
                      <button id="load-data" class="btn btn-dark load-button">Load data</button>
                    </div>
                  </div>
                </div>
              </div>
            </div>
          </div>

=======
    <div class="root-grid root-sidebar-open" id="root-container">

      <div class="sidebar" id="sidebar"></div>
      <div class="gutter-column gutter-column-sidebar"></div>
      <div class="viz-grid" id="viz-container">
        <div id="graph-viewer-container"></div>
        <div class="gutter-row gutter-row-1"></div>
        <div id="path-viewer-container">
          <div class="path-viewer-column" id="path-viewer-left-column"></div>
          <div class="gutter-column gutter-column-1"></div>
          <div class="path-viewer-column" id="path-viewer-right-column"></div>
>>>>>>> 33a5932e
        </div>

<<<<<<< HEAD

        <div style="height: 2px; background-color: #ff8200;">
        </div>
        <div style="height: 32px; background-color: #115740;">
        </div>
      </div>
    </div>
  </div>


  <div id="tooltip" role="tooltip"></div>

=======
    <div id="file-inputs" hidden>
      <label for="layout-file">Choose a TSV layout file</label>
      <input type="file" id="layout-file" name="layout" accept=".tsv"></input>
      <button id="load-data">Load</button>
    </div>
>>>>>>> 33a5932e


<<<<<<< HEAD
  <script type="module">
    import { initializeWaragraph } from './ts/waragraph';


      document.getElementById('load-data').addEventListener('click', async (ev) => {
          let gfa_file = document.getElementById("gfa-file").files[0];
          let tsv_file = document.getElementById("layout-file").files[0];

          if (gfa_file === undefined || tsv_file === undefined) {
              return;
          }

          const viz_root = document.getElementById('viz-container');

          document.getElementById('web-canvas').setAttribute('hidden', '');
          document.getElementById('root-container').style.removeProperty('display');

          const spinner_par = document.createElement('div');
          const spinner = document.createElement('div');
          const spinner_text = document.createElement('div');
          spinner.classList.add('lds-dual-ring');
          spinner_par.style.setProperty('grid-column', '1');
          spinner_par.style.setProperty('grid-row', '1');
          spinner_par.style.setProperty('align-self', 'center');
          spinner_par.style.setProperty('align-items', 'center');
          spinner_par.style.setProperty('text-align', 'center');
          spinner_par.style.setProperty('margin-left', 'auto');
          spinner_par.style.setProperty('margin-right', 'auto');

          spinner_text.style.setProperty('font-family', 'sans-serif');
          spinner_text.style.setProperty('text-align', 'justify');
          spinner_text.style.setProperty('width', '100%');
          spinner_text.innerHTML = 'Loading graph';

          spinner_par.append(spinner);
          spinner_par.append(spinner_text);

          viz_root.append(spinner_par);

          initializeWaragraph({
            gfa: gfa_file,

            graph_viewer: {
              graph_layout: tsv_file,
              data: "depth",
            },

            path_viewers: {
                path_names: '*',
                viewport: { name: 'global', coordinate_system: 'graph' },
                data: 'depth',
                threshold: 0.5,
                // color_above: { r: 1.0, g: 0.0, b: 0.0 },
                color_above: 'hash_path_name',
                color_below: { r: 0.0, g: 0.0, b: 0.0, a: 0.0 },
            }
          }).then((wg) => {
            spinner_par.remove();
            // trigger initial resize on window load
            window.dispatchEvent(new Event('resize'));
          });
      });
=======
    <script type="module">
      import { initializeWaragraphClient } from './ts/waragraph_client';
>>>>>>> 33a5932e

      initializeWaragraphClient(new URL('http://localhost:8000'));
    </script>
</body>

</html><|MERGE_RESOLUTION|>--- conflicted
+++ resolved
@@ -1,6 +1,5 @@
 <!DOCTYPE html>
 
-<<<<<<< HEAD
 <head>
   <meta content="text/html;charset=utf-8" http-equiv="Content-Type" />
   <title>Waragraph Web</title>
@@ -9,7 +8,6 @@
 </head>
 
 <body>
-
 
   <div style="display: none" class="root-grid root-sidebar-open" id="root-container">
 
@@ -39,132 +37,14 @@
     </div>
   </div>
 
-  <div id="web-canvas">
-    <div class="d-flex" id="home-canvas">
-      <div class="d-flex flex-column flex-shrink-0 p-2 text-white"
-        style="width: 260px; height: 100vh; background-color: #115740; box-shadow: 10px 4px 4px #222;">
-        <hr class="mb-0">
-        <img class="d-flex align-items-center mb-3 mb-md-0 me-md-auto" width="100%"
-          src="images/UTHSC-primary-stacked.png" alt="UTHSC logo">
-        <span
-          class="d-flex align-items-center mb-3 mb-md-0 me-md-auto text-white text-center text-decoration-none">Department
-          of Genetics, Genomics & Informatics</span>
-        <hr>
-        <ul class="nav nav-pills flex-column mb-auto">
-          <li class="nav-item pill">
-            <a class="nav-link active" href="#">Home</a>
-          </li>
-          <li class="nav-item pill">
-            <a class="nav-link text-white" href="https://github.com/chfi/waragraph/tree/web" target="_blank">GitHub</a>
-          </li>
-        </ul>
-
-        <hr class="mb-0">
-        <div>
-          <span>waragraph web beta</span>
-        </div>
-      </div>
-      <div class="d-flex flex-column" style="flex-grow: 1; height: 100vh;">
-        <div id="home-content-top" class="flex-column" style="flex-grow: 1; overflow-y: auto;">
-          <div class="h2 mt-5 mb-1 home-content-top-item">
-            <img src="icons/logo-2.png" style="margin: 2px;" alt="icon" height="60" width="60">
-            <span class="h1 mb-0" style="color: black; font-size: 60px;">Waragraph</span>
-          </div>
-          <div class="h6 text-center mb-4">
-            <span>- A sequence alignment visualization tool -</span>
-          </div>
-
-          <div class="container">
-            <div class="row justify-content-center">
-              <div class="row text-center">
-                <span class="my-2">Graph Creation Menu</span>
-              </div>
-              <hr>
-              <div class="row px-4">
-                <!-- <div class="col-md-6">
-                  <div class="row text-center mb-2">
-                    <span>Try some sample data:</span>
-                  </div>
-                  <div class="container justify-content-center data-container sample-data-container">
-                    <div class="row justify-content-center">
-                      <span>Data from experiment 1</span>
-                      <button id="sample-data-1" class="btn btn-dark load-button">Load data</button>
-                    </div>
-                    <div class="row justify-content-center">
-                      <span>Data from experiment 2</span>
-                      <button id="sample-data-2" class="btn btn-dark load-button">Load data</button>
-                    </div>
-                    <div class="row justify-content-center">
-                      <span>Data from experiment 3</span>
-                      <button id="sample-data-3" class="btn btn-dark load-button justify-content-center">Load
-                        data</button>
-                    </div>
-                  </div>
-                </div> -->
-                <div class="col-md-12">
-                  <div class="row text-center mb-2">
-                    <span>Load your data:</span>
-                  </div>
-                  <div class="container justify-content-center data-container custom-data-container">
-                    <div class="file-input flex-column">
-                      <span>Upload a custom GFA file</span>
-                      <input type="file" id="gfa-file" name="gfa" accept=".gfa">
-
-                    </div>
-                    <div class="file-input">
-                      <span>Upload a custom TSV file</span>
-                      <input type="file" id="layout-file" name="layout" accept=".tsv">
-                    </div>
-                    <div class="row justify-content-center">
-                      <button id="load-data" class="btn btn-dark load-button">Load data</button>
-                    </div>
-                  </div>
-                </div>
-              </div>
-            </div>
-          </div>
-
-=======
-    <div class="root-grid root-sidebar-open" id="root-container">
-
-      <div class="sidebar" id="sidebar"></div>
-      <div class="gutter-column gutter-column-sidebar"></div>
-      <div class="viz-grid" id="viz-container">
-        <div id="graph-viewer-container"></div>
-        <div class="gutter-row gutter-row-1"></div>
-        <div id="path-viewer-container">
-          <div class="path-viewer-column" id="path-viewer-left-column"></div>
-          <div class="gutter-column gutter-column-1"></div>
-          <div class="path-viewer-column" id="path-viewer-right-column"></div>
->>>>>>> 33a5932e
-        </div>
-
-<<<<<<< HEAD
-
-        <div style="height: 2px; background-color: #ff8200;">
-        </div>
-        <div style="height: 32px; background-color: #115740;">
-        </div>
-      </div>
-    </div>
-  </div>
 
 
   <div id="tooltip" role="tooltip"></div>
 
-=======
-    <div id="file-inputs" hidden>
-      <label for="layout-file">Choose a TSV layout file</label>
-      <input type="file" id="layout-file" name="layout" accept=".tsv"></input>
-      <button id="load-data">Load</button>
-    </div>
->>>>>>> 33a5932e
 
 
-<<<<<<< HEAD
   <script type="module">
-    import { initializeWaragraph } from './ts/waragraph';
-
+    import { initializeWaragraphClient } from './ts/waragraph_client';
 
       document.getElementById('load-data').addEventListener('click', async (ev) => {
           let gfa_file = document.getElementById("gfa-file").files[0];
@@ -201,36 +81,18 @@
 
           viz_root.append(spinner_par);
 
-          initializeWaragraph({
-            gfa: gfa_file,
 
-            graph_viewer: {
-              graph_layout: tsv_file,
-              data: "depth",
-            },
+          initializeWaragraphClient(new URL('http://localhost:8000'))
+              .then((wg) => {
+                  spinner_par.remove();
+                  // trigger initial resize on window load
+                  window.dispatchEvent(new Event('resize'));
+              });
 
-            path_viewers: {
-                path_names: '*',
-                viewport: { name: 'global', coordinate_system: 'graph' },
-                data: 'depth',
-                threshold: 0.5,
-                // color_above: { r: 1.0, g: 0.0, b: 0.0 },
-                color_above: 'hash_path_name',
-                color_below: { r: 0.0, g: 0.0, b: 0.0, a: 0.0 },
-            }
-          }).then((wg) => {
-            spinner_par.remove();
-            // trigger initial resize on window load
-            window.dispatchEvent(new Event('resize'));
-          });
       });
-=======
-    <script type="module">
-      import { initializeWaragraphClient } from './ts/waragraph_client';
->>>>>>> 33a5932e
 
-      initializeWaragraphClient(new URL('http://localhost:8000'));
-    </script>
-</body>
+  </script>
+
+ </body>
 
 </html>